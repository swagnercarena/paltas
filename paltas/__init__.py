--- conflicted
+++ resolved
@@ -3,7 +3,6 @@
 __version__ = '0.1.1'
 
 # Analysis is not imported by default because it required tensorflow.
-<<<<<<< HEAD
 try:
     import tensorflow as tf
     del tf
@@ -11,10 +10,8 @@
     print("paltas.Analysis disabled since tensorflow is missing")
 else:
     from . import Analysis
-=======
 
 from .core import *
->>>>>>> d6535b5e
 from . import Configs
 from . import Sampling
 from . import Sources
